;;;  test-kele.el --- Test Kele functionality. -*- lexical-binding: t; -*-
;;; Commentary:
;;; Code:

(load-file "./tests/unit/undercover-init.el")

(require 'async)
(require 'dash)
(require 'f)

(require 'kele)

(describe "kele--with-progress"
  (it "returns the retval of the last evaluated sexp"
    (expect (kele--with-progress "foobar" (= 1 1)) :to-equal t)))

(describe "kele--proxy-enabled-p"
  (before-each
    (setq kele--context-proxy-ledger '((foo . bar)
                                       (baz . nil))))

  (it "evals to non-nil if context present in `kele--context-proxy-ledger'"
    (expect (kele--proxy-enabled-p "foo") :to-be-truthy))

  (it "evals to nil if context not present in `kele--context-proxy-ledger'"
    (expect (kele--proxy-enabled-p "qux") :not :to-be-truthy)
    (expect (kele--proxy-enabled-p "baz") :not :to-be-truthy)))

(describe "kele-status-simple"
  (it "renders with context and namespace"
    (spy-on 'kele-current-context-name :and-return-value "foo")
    (spy-on 'kele-current-namespace :and-return-value "bar")
    (expect (kele-status-simple) :to-equal "k8s:foo(bar)"))
  (it "renders with no namespace"
    (spy-on 'kele-current-context-name :and-return-value "foo")
    (spy-on 'kele-current-namespace :and-return-value nil)
    (expect (kele-status-simple) :to-equal "k8s:foo"))
  (it "renders with neither namespace nor context"
    (spy-on 'kele-current-context-name :and-return-value nil)
    (spy-on 'kele-current-namespace :and-return-value nil)
    (expect (kele-status-simple) :to-equal "k8s:--")))

(describe "kele-current-context-name"
  (it "returns the correct current-context value"
    (setq kele-kubeconfig-path (f-expand "./tests/testdata/kubeconfig.yaml"))
    (async-wait (kele--cache-update kele--global-kubeconfig-cache))
    (expect (kele-current-context-name) :to-equal "development")))

(describe "kele--context-annotate"
  (it "returns the proper annotation text"
    (setq kele-kubeconfig-path (f-expand "./tests/testdata/kubeconfig.yaml"))
    (async-wait (kele--cache-update kele--global-kubeconfig-cache))
    (expect (kele--context-annotate "development") :to-equal " (development-cluster, https://123.456.789.0, Proxy OFF)")))

(describe "kele-context-names"
  (it "returns the correct cluster names"
    (setq kele-kubeconfig-path (f-expand "./tests/testdata/kubeconfig.yaml"))
    (async-wait (kele--cache-update kele--global-kubeconfig-cache))

    (expect (kele-context-names) :to-equal '("development" "no-namespace"))))

(describe "kele-context-rename"
  (before-each
    (spy-on 'kele-kubectl-do))
  (it "calls kubectl properly"
    (kele-context-rename "foo" "bar")
    (expect 'kele-kubectl-do
            :to-have-been-called-with
            "config" "rename-context" "foo" "bar")))

(describe "kele-current-namespace"
  (before-each
    (setq kele-kubeconfig-path (f-expand "./tests/testdata/kubeconfig.yaml"))
    (async-wait (kele--cache-update kele--global-kubeconfig-cache)))
  (it "returns the default namespace for the current cluster"
    (spy-on 'kele-current-context-name :and-return-value "development")
    (expect (kele-current-namespace) :to-equal "development-namespace"))
  (it "returns nil if no default namespace"
    (spy-on 'kele-current-context-name :and-return-value "no-namespace")
    (expect (kele-current-namespace) :to-equal nil)))

(describe "kele--context-cluster-name"
  (it "returns the correct cluster"
    (setq kele-kubeconfig-path (f-expand "./tests/testdata/kubeconfig.yaml"))
    (async-wait (kele--cache-update kele--global-kubeconfig-cache))
    (expect (kele--context-cluster-name "development") :to-equal "development-cluster")))

(describe "kele--retry"
  :var (foo)
  (before-each
    (setf (symbol-function 'foo) (lambda () nil))
    (spy-on 'foo :and-call-through))

  (it "retries the correct number of times"
    (kele--retry 'foo :count 5 :wait 0)
    (expect 'foo :to-have-been-called-times 5)))

(describe "kele-proxy-start"
  (before-each
    (spy-on 'kele--proxy-process :and-return-value 'fake-proc)
    (spy-on 'run-with-timer :and-return-value 'fake-timer)
    (setq kele--context-proxy-ledger nil))

  (describe "when ephemeral is nil"
    (it "adds an entry with no timer"
      (expect (kele-proxy-start "foobar" :port 9999 :ephemeral nil)
              :to-equal
              '((proc . fake-proc)
                (timer . nil)
                (port . 9999)))
      (expect (alist-get 'foobar kele--context-proxy-ledger)
              :to-equal
              '((proc . fake-proc)
                (timer . nil)
                (port . 9999)))))

  (describe "when ephemeral is non-nil"
    (it "adds an entry with a timer"
      (kele-proxy-start "foobar" :port 9999)
      (expect (alist-get 'foobar kele--context-proxy-ledger)
              :to-equal
              '((proc . fake-proc)
                (timer . fake-timer)
                (port . 9999))))))

(describe "kele--ensure-proxy"
  (before-each
    (spy-on 'kele-proxy-start)
    (setq kele--context-proxy-ledger nil))
  (describe "when proxy present"
    (before-each
      (add-to-list 'kele--context-proxy-ledger '(foobar . ((proc . fake-proc)
                                                           (timer . fake-timer)
                                                           (port . 9999)))))
    (it "returns the ledger entry"
      (expect (kele--ensure-proxy "foobar") :to-equal '((proc . fake-proc)
                                                        (timer . fake-timer)
                                                        (port . 9999)))))
  (describe "when proxy not already present"
    (it "creates the proxy"
      (kele--ensure-proxy "foobar")
      (expect 'kele-proxy-start :to-have-been-called-with "foobar"))))

(describe "kele--clear-namespaces-for-context"
  (before-each
    (setq kele--context-namespaces '((foo . ("n1" "n2" "n3")))))
  (describe "when context is present in cache"
    (it "deletes the entry"
      (kele--clear-namespaces-for-context "foo")
      (expect kele--context-namespaces :to-equal nil))))

(describe "kele--cache-namespaces"
  (before-each
    (spy-on 'run-with-timer)
    (setq kele--context-namespaces nil))

  (it "adds namespaces correctly"
    (kele--cache-namespaces "foobar" "n0" "n1" "n2")
    (expect (alist-get 'foobar kele--context-namespaces)
            :to-equal
            '("n0" "n1" "n2"))
    (expect 'run-with-timer :to-have-been-called)))

(describe "resource caching"
  (before-each
    (setq kele-resource-default-refresh-interval 60)
    (setq kele-resource-refresh-overrides '((foo . 999))))

  (describe "when a resource has a TTL override"
    (it "uses the override value"
      (expect (kele--get-cache-ttl-for-resource 'foo) :to-equal 999)))
  (describe "when a resource has no TTL override"
    (it "uses the default value"
      (expect (kele--get-cache-ttl-for-resource 'bar) :to-equal 60))))

(describe "kele--cache-update (kele--discovery-cache)"
  (describe "the retval"
    (it "is keyed on host"
      (setq kele-cache-dir (f-expand "./tests/testdata/cache"))
      (async-wait (kele--cache-update kele--global-discovery-cache))

      (expect (map-keys (oref kele--global-discovery-cache contents)) :to-have-same-items-as '("123.456.789.0")))

    (it "contains the expected resources"
      (setq kele-cache-dir (f-expand "./tests/testdata/cache"))
      (async-wait (kele--cache-update kele--global-discovery-cache))
      (let* ((api-resource-lists (alist-get "123.456.789.0" (oref kele--global-discovery-cache contents) nil nil #'equal))
             (resource-lists (-map (lambda (arl) (alist-get 'resources arl))
                                   api-resource-lists))
             (resources (-flatten-n 1 resource-lists))
             (names (-map (lambda (r) (alist-get 'name r)) resources)))
<<<<<<< HEAD
        ;; TODO: Test for
        ;;   - num of APIResourceLists present
        ;;   - groupversions assoc'd w/ each APIResourcelist are as expected
=======
        (expect (length api-resource-lists) :to-equal 3)
        (expect (--map (let-alist it .groupVersion) api-resource-lists)
                :to-have-same-items-as
                '("v1" "fake-other-group/v1" "fake-group/v1"))
>>>>>>> 0fba7a5d
        (expect names :to-have-same-items-as
                '("componentstatuses"
                  "configmaps"
                  "namespaces"
                  "namespaces/finalize"
                  "namespaces/status"
                  "nodes"
                  "nodes/status"
                  "pods"
                  "pods/attach"
                  "pods/binding"
                  "pods/eviction"
                  "pods/exec"
                  "pods/log"
                  "pods/portforward"
                  "pods/proxy"
                  "pods/status"
                  "replicationcontrollers"
                  "replicationcontrollers/scale"
                  "replicationcontrollers/status"
                  "resourcequotas"
                  "resourcequotas/status"
                  "secrets"
                  "serviceaccounts"
                  "services"
                  "services/proxy"
                  "services/status"
                  "ambiguousthings")
                )))))

(describe "kele--get-resource-types-for-context"
  (it "contains the expected resources"
    (setq kele-cache-dir (f-expand "./tests/testdata/cache"))
    (async-wait (kele--cache-update kele--global-discovery-cache))

    (let ((res (kele--get-resource-types-for-context "development")))
      (expect res
              :to-have-same-items-as
              '("componentstatuses"
                "configmaps"
                "namespaces"
                "namespaces/finalize"
                "namespaces/status"
                "nodes"
                "nodes/status"
                "pods"
                "pods/attach"
                "pods/binding"
                "pods/eviction"
                "pods/exec"
                "pods/log"
                "pods/portforward"
                "pods/proxy"
                "pods/status"
                "replicationcontrollers"
                "replicationcontrollers/scale"
                "replicationcontrollers/status"
                "resourcequotas"
                "resourcequotas/status"
                "secrets"
                "serviceaccounts"
                "services"
                "services/proxy"
                "services/status"
                "ambiguousthings")))))

(describe "kele--kubeconfig-cache"
  :var (cache)
  (describe "kele--cache-start"
    (before-each
      (setq cache (kele--kubeconfig-cache))
      (spy-on 'file-notify-add-watch :and-return-value :fnotify-id)
      (spy-on 'kele--cache-update)
      (kele--cache-start cache :bootstrap t))
    (describe "when :bootstrap t"
      (it "performs an initial update"
        (expect 'kele--cache-update :to-have-been-called-with cache)))
    (it "sets the filewatch field"
      (expect (oref cache filewatch-id) :to-equal :fnotify-id))))

(describe "kele--discovery-cache"
  :var (cache)
  (describe "kele--cache-start"
    (before-each
      (setq cache (kele--discovery-cache))
      (spy-on 'kele--fnr-add-watch :and-return-value :fnotify-id)
      (spy-on 'kele--cache-update)
      (kele--cache-start cache :bootstrap t))

    (describe "when :bootstrap t"
      (it "performs an initial update"
        (expect 'kele--cache-update :to-have-been-called-with cache)))
    (it "sets the filewatch field"
      (expect (oref cache filewatch-id) :to-equal :fnotify-id)))
  (describe "kele--get-groupversions-for-type"
    (before-each
      (setq kele-cache-dir (f-expand "./tests/testdata/cache"))
      (async-wait (kele--cache-update kele--global-discovery-cache)))
    (it "fetches all possible groupversions for the argument type"
      (expect (kele--get-groupversions-for-type kele--global-discovery-cache
                                                "componentstatuses")
              :to-have-same-items-as '("v1"))))
  (describe "kele--resource-namespaced-p"
    (before-each
      (setq kele-cache-dir (f-expand "./tests/testdata/cache"))
      (async-wait (kele--cache-update kele--global-discovery-cache)))

    (it "returns t if resource is namespaced"
      (expect (kele--resource-namespaced-p kele--global-discovery-cache
                                           "v1"
                                           "pods")
              :to-be-truthy))
    (it "returns non-truthy if resource is not namespaced"
      (expect (kele--resource-namespaced-p kele--global-discovery-cache
                                           "v1"
                                           "componentstatuses")
              :not :to-be-truthy))))

(describe "kele--render-object"
  :var (fake-obj)
  (before-each
    (setq fake-obj '((kind . "FakeKind")
                     (metadata .((name . "fake-name"))))))
  (it "renders the value as YAML"
    (with-temp-buffer
      (kele--render-object fake-obj (current-buffer))
      (expect (buffer-string) :to-equal "kind: FakeKind
metadata:
  name: fake-name")))

  (describe "buffer titling"
    (describe "when input is `kele--resource-container'"
      (it "buffer name has context and namespace"
        (kele--render-object (kele--resource-container-create
                              :resource fake-obj
                              :context "fake-context"
                              :namespace "fake-namespace"))
        (expect (-map #'buffer-name (buffer-list)) :to-contain " *kele: fake-context(fake-namespace): FakeKind/fake-name*")))
    (describe "when input is regular alist"
      (it "buffer name only has kind and name"
        (kele--render-object fake-obj)
        (expect (-map #'buffer-name (buffer-list)) :to-contain " *kele: FakeKind/fake-name*")))))
;;; test-kele.el ends here<|MERGE_RESOLUTION|>--- conflicted
+++ resolved
@@ -189,16 +189,10 @@
                                    api-resource-lists))
              (resources (-flatten-n 1 resource-lists))
              (names (-map (lambda (r) (alist-get 'name r)) resources)))
-<<<<<<< HEAD
-        ;; TODO: Test for
-        ;;   - num of APIResourceLists present
-        ;;   - groupversions assoc'd w/ each APIResourcelist are as expected
-=======
         (expect (length api-resource-lists) :to-equal 3)
         (expect (--map (let-alist it .groupVersion) api-resource-lists)
                 :to-have-same-items-as
                 '("v1" "fake-other-group/v1" "fake-group/v1"))
->>>>>>> 0fba7a5d
         (expect names :to-have-same-items-as
                 '("componentstatuses"
                   "configmaps"
