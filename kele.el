--- conflicted
+++ resolved
@@ -49,11 +49,7 @@
   :group 'kele)
 
 (defcustom kele-cache-dir
-<<<<<<< HEAD
-  (f-expand "~/.kube/cache")
-=======
   (f-expand "~/.kube/cache/")
->>>>>>> be573103
   "Path to the kubectl cache."
   :group 'kele
   :type 'directory)
