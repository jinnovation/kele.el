;;; kele.el --- Spritzy Kubernetes cluster management -*- lexical-binding: t; -*-

;; Copyright (C) 2022-2023 Jonathan Jin

;; Author: Jonathan Jin <me@jonathanj.in>

;; Version: 0.2.1
;; Homepage: https://github.com/jinnovation/kele.el
;; Keywords: kubernetes tools
;; SPDX-License-Identifier: Apache-2.0
;; Package-Requires: ((emacs "28.1") (async "1.9.7") (dash "2.19.1") (f "0.20.0") (ht "2.3") (plz "0.3") (s "1.13.0") (yaml "0.5.1"))

;;; Commentary:

;; kele.el streamlines integration with Kubernetes.  It provides a "base layer"
;; that can be leveraged to build higher-level integrations, e.g. modeline
;; modules and interactive clients.
;;
;; For more details, see: https://jonathanj.in/kele.el.

;;; Code:

(require 'async)
(require 'dash)
(require 'eieio)
(require 'f)
(require 'filenotify)
(require 'ht)
(require 'json)
(require 'plz)
(require 's)
(require 'subr-x)
(require 'transient)
(require 'url-parse)
(require 'yaml)

(require 'kele-fnr)

(declare-function yaml-mode "yaml-mode")

(defgroup kele nil
  "Integration constructs for Kubernetes."
  :group 'external
  :prefix "kele-"
  :link '(url-link "https://github.com/jinnovation/kele.el"))

(defcustom kele-kubeconfig-path
  (expand-file-name (or (getenv "KUBECONFIG") "~/.kube/config"))
  "Path to the kubeconfig file."
  :type 'directory
  :group 'kele)

(defcustom kele-cache-dir
  (f-expand "~/.kube/cache/")
  "Path to the kubectl cache."
  :group 'kele
  :type 'directory)

(defcustom kele-kubectl-executable "kubectl"
  "The kubectl executable to use."
  :type 'string
  :group 'kele)

(defcustom kele-proxy-ttl 60
  "The default time-to-live for ephemeral kubectl proxy processes."
  :type 'integer
  :group 'kele)

(defcustom kele-get-show-instructions t
  "Whether to show usage instructions inside the `kele-get' buffer."
  :group 'kele
  :type 'boolean)

(defcustom kele-resource-default-refresh-interval 60
  "The time-to-live for cached resources.

If a resource is not listed in `kele-resource-refresh-overrides',
its cached values are wiped afther this many seconds."
  :type 'integer
  :group 'kele)

(defcustom kele-resource-refresh-overrides '((namespace . 600))
  "Resource-specific cache time-to-live overrides.

If a resource is listed here, the corresponding value will be
used for cache time-to-live for that resource.  Otherwise,
`kele-resource-default-refresh-interval' is used.

Keys are the singular form of the resource name, e.g. \"pod\" for
pods."
  :type '(alist :key-type symbol :value-type 'integer)
  :group 'kele)

;; TODO (#80): Display in the `kele-get-mode' header what fields were filtered out
(defcustom kele-filtered-fields '((metadata managedFields)
                                  (metadata annotations kubectl.kubernetes.io/last-applied-configuration))
  "Top-level resource fields to never display, e.g. in `kele-get'."
  :type '(repeat (repeat symbol)))

(define-error 'kele-cache-lookup-error
  "Kele failed to find the requested resource in the cache.")
(define-error 'kele-request-error "Kele failed in querying the Kubernetes API")
(define-error 'kele-ambiguous-groupversion-error
  "Found multiple group-versions associated with the given resource")

(cl-defun kele--retry (fn &key (count 5) (wait 1) (timeout 100))
  "Retry FN COUNT times, waiting WAIT seconds between each.

Returns unconditionally after TIMEOUT seconds.

Returns the retval of FN."
  (let ((retval))
    (with-timeout (timeout)
      (let ((count-remaining count))
        (while (and (> count-remaining 0) (not (setq retval (funcall fn))))
          (setq count-remaining (- count-remaining 1))
          (sleep-for wait))))
    retval))

(defun kele--kill-process-quietly (proc &optional _signal)
  "Kill process PROC silently and the associated buffer, suppressing all errors."
  (when proc
    (set-process-sentinel proc nil)
    (set-process-query-on-exit-flag proc nil)
    (let ((kill-buffer-query-functions nil)
          (buf (process-buffer proc)))
      (ignore-errors (kill-process proc))
      (ignore-errors (delete-process proc))
      (ignore-errors (kill-buffer buf)))))

(defconst kele--random-port-range '(1000 9000))

(defun kele--random-port ()
  "Return a random integer within `kele--random-port-range'."
  (+ (car kele--random-port-range) (random (cadr kele--random-port-range))))

(cl-defun kele--proxy-process (context &key port (wait t) (read-only t))
  "Create a new kubectl proxy process for CONTEXT.

The proxy will be opened at PORT (localhost:PORT).  If PORT is
  nil, a random port will be chosen.  It is the caller's
  responsibility to ensure that the port is not occupied.

If READ-ONLY is set, the proxy will only accept read-only
requests.

If WAIT is non-nil, `kele--proxy-process' will wait for the proxy
  to be ready before returning.  This wait is a best effort; the
  proxy's /livez and /readyz endpoints are not guaranteed to
  return 200s by end of wait."
  (let* ((chosen-port (or port (kele--random-port)))
         (s-port (number-to-string chosen-port))
         (proc-name (format "kele: proxy (%s, %s)" context s-port))
         (cmd (list kele-kubectl-executable
                    "--context"
                    context
                    "proxy"
                    "--port"
                    s-port
                    "--reject-methods"
                    (if read-only "\'POST,PUT,PATCH\'" "^$")))
         (proc (make-process
                :name proc-name
                :command cmd
                :buffer (generate-new-buffer (format " *%s*" proc-name))
                :noquery t
                :sentinel
                (lambda (proc _status)
                  (when (zerop (process-exit-status proc))
                    (message "Successfully terminated process: %s" proc-name)
                    (kele--kill-process-quietly proc)))))
         (ready-addr (format "http://localhost:%s/readyz" s-port))
         (live-addr (format "http://localhost:%s/livez" s-port)))
    (when wait
      ;; Give the proxy process some time to spin up, so that curl doesn't
      ;; return error code 7 which to request.el is a "peculiar error"
      (sleep-for 2)
      (kele--retry (lambda ()
                     ;; /readyz and /livez can sometimes return nil, maybe when
                     ;; the proxy is just starting up. Add retries for these.
                     (when-let* ((resp-ready (plz 'get ready-addr :as 'response))
                                 (resp-live (plz 'get live-addr :as 'response))
                                 (status-ready (plz-response-status resp-ready))
                                 (status-live (plz-response-status resp-live)))
                       (and (= 200 status-ready) (= 200 status-live))))
                   :wait 2
                   :count 10))
    proc))

(cl-defun kele-kubectl-do (&rest args)
  "Execute kubectl with ARGS."
  (let ((cmd (append (list kele-kubectl-executable)
                     `("--kubeconfig" ,kele-kubeconfig-path)
                     args)))
    (make-process
     :name (format "kele: %s" (s-join " " cmd))
     :command cmd
     :noquery t)))

(cl-defgeneric kele--cache-update (&optional _)
  "Update in response to activity in the underlying filesystem.

Ideally this should be an asynchronous process.  This function
should be suitable for use as part of a file-watcher.")

(cl-defgeneric kele--cache-start (&key bootstrap)
  "Start watching the file system.

If BOOTSTRAP is non-nil, the implementation should also perform a
bootstrapping update, e.g. `kele--cache-update'.")

(cl-defgeneric kele--cache-stop ()
  "Stop watching the file system.")

(defclass kele--discovery-cache ()
  ((contents
    :documentation
    "Alist mapping contexts to the discovered APIs.

Key is the host name and the value is a list of all the
   APIGroupLists and APIResourceLists found in said cache.")
   (filewatch-id
    :documentation "The ID of the file watcher."))
  "Track the Kubernetes discovery cache.

A class for loading a Kubernetes discovery cache and keeping it
in sync with the filesystem.")

(defclass kele--kubeconfig-cache ()
  ((contents
    :documentation "The loaded kubeconfig contents.")
   (filewatch-id
    :documentation "The ID of the file watcher."))
  "Track the kubeconfig cache.

A class for loading kubeconfig contents and keeping them in sync
with the filesystem.")

(defun kele--get-host-for-context (&optional context)
  "Get host for CONTEXT."
  (let* ((server (let-alist (kele--context-cluster (or context (kele-current-context-name)))
                   .cluster.server))
         (host (url-host (url-generic-parse-url server)))
         (port (url-portspec (url-generic-parse-url server))))
    (s-concat host (if port (format ":%s" port) ""))))

(cl-defmethod kele--get-resource-lists-for-context ((cache kele--discovery-cache)
                                                    &optional context)
  "Get all resource lists for CONTEXT from CACHE."
  (alist-get
   (s-replace ":" "_" (kele--get-host-for-context (or context (kele-current-context-name))))
   (oref cache contents)
   nil nil #'equal))

(cl-defmethod kele--get-groupversions-for-type ((cache kele--discovery-cache)
                                                type
                                                &key context)
  "Look up the groupversions for a given resource TYPE in CACHE.

TYPE is expected to be the plural name of the resource.

If CONTEXT is nil, use the current context."
    (->> (kele--get-resource-lists-for-context cache (or context (kele-current-context-name)))
         (-filter (lambda (api-resource-list)
                   (->> (alist-get 'resources api-resource-list)
                        (-any (lambda (resource)
                                (equal (alist-get 'name resource) type))))))
         (-map (-partial #'alist-get 'groupVersion))
         (-sort (lambda (a _) (equal a "v1")))))

(cl-defmethod kele--resource-namespaced-p ((cache kele--discovery-cache)
                                           group-version
                                           type
                                           &key context)
  "Look up the namespaced-ness of GROUP-VERSION TYPE in CACHE.

If CONTEXT is not provided, the current context is used."
  (if-let ((namespaced-p
            (->> (kele--get-resource-lists-for-context cache (or context (kele-current-context-name)))
                 (-first (lambda (resource-list) (equal (alist-get 'groupVersion resource-list) group-version)))
                 (alist-get 'resources)
                 (-first (lambda (resource) (equal (alist-get 'name resource) type)))
                 (alist-get 'namespaced))))
      (not (eq :false namespaced-p))
    (signal 'kele-cache-lookup-error `(,context ,group-version ,type))))

(cl-defmethod kele--cache-update ((cache kele--discovery-cache) &optional _)
  "Update CACHE with the values from `kele-cache-dir'.

This is done asynchronously.  To wait on the results, pass the
retval into `async-wait'."
  (let* ((progress-reporter (make-progress-reporter "Pulling discovery cache..."))
         (func-complete (lambda (res)
                          (oset cache contents res)
                          (progress-reporter-done progress-reporter))))
    (async-start `(lambda ()
                    (add-to-list 'load-path (file-name-directory ,(locate-library "dash")))
                    (add-to-list 'load-path (file-name-directory ,(locate-library "f")))
                    (add-to-list 'load-path (file-name-directory ,(locate-library "s")))
                    (add-to-list 'load-path (file-name-directory ,(locate-library "yaml")))
                    (require 'f)
                    (require 'json)
                    (require 'yaml)
                    ,(async-inject-variables "kele-cache-dir")
                    (->> (f-entries (f-join kele-cache-dir "discovery"))
                         (-map (lambda (dir)
                                 (let* ((api-list-files (f-files dir
                                                                 (lambda (file)
                                                                   (equal (f-ext file) "json"))
                                                                 t))
                                        (api-lists (-map (lambda (file)
                                                           (json-parse-string (f-read file)
                                                                              :object-type 'alist
                                                                              :array-type 'list))
                                                         api-list-files))
                                        (key (f-relative dir (f-join kele-cache-dir "discovery"))))
                                   `(,key . ,api-lists))))))
                 func-complete)))

(cl-defmethod kele--resource-has-verb-p ((cache kele--discovery-cache)
                                         group-version kind verb &key context)
  (-contains-p (->> (kele--get-resource-lists-for-context
                     cache
                     (or context (kele-current-context-name)))
                    (-first (lambda (resource-list)
                              (equal (alist-get 'groupVersion resource-list)
                                     group-version)))
                    (alist-get 'resources)
                    (-first (lambda (resource)
                              (equal (alist-get 'name resource)
                                     kind)))
                    (alist-get 'verbs))
               (if (stringp verb) verb (symbol-name verb))))

(cl-defmethod kele--cache-start ((cache kele--discovery-cache) &key bootstrap)
  "Start file-watch for CACHE.

If BOOTSTRAP is non-nil, perform an initial read."
  (oset cache
        filewatch-id
        (kele--fnr-add-watch
         (f-join kele-cache-dir "discovery/")
         '(change)
         (-partial #'kele--cache-update cache)))
  (when bootstrap
    (kele--cache-update cache)))

(cl-defmethod kele--cache-stop ((cache kele--discovery-cache))
  "Stop file-watch for CACHE."
  (kele--fnr-rm-watch (oref cache filewatch-id)))

(defvar kele--global-kubeconfig-cache (kele--kubeconfig-cache))
(defvar kele--global-discovery-cache (kele--discovery-cache))

(cl-defmethod kele--cache-stop ((cache kele--kubeconfig-cache))
  "Stop watching `kele-kubeconfig-path' for contents to write to CACHE."
  (file-notify-rm-watch (oref cache filewatch-id)))

(cl-defmethod kele--cache-update ((cache kele--kubeconfig-cache) &optional _)
  "Update CACHE with the values from `kele-kubeconfig-path'.

This is done asynchronously.  To wait on the results, pass the
retval into `async-wait'."
  (let* ((progress-reporter (make-progress-reporter "Pulling kubeconfig contents..."))
         (func-complete (lambda (config)
                          (oset cache contents config)
                          (progress-reporter-done progress-reporter))))
    (async-start `(lambda ()
                    ;; TODO: How to just do all of these in one fell swoop?
                    (add-to-list 'load-path (file-name-directory ,(locate-library "yaml")))
                    (add-to-list 'load-path (file-name-directory ,(locate-library "f")))
                    (add-to-list 'load-path (file-name-directory ,(locate-library "s")))
                    (add-to-list 'load-path (file-name-directory ,(locate-library "dash")))
                    (require 'yaml)
                    (require 'f)
                    ,(async-inject-variables "kele-kubeconfig-path")
                    (yaml-parse-string (f-read kele-kubeconfig-path)
                                       :object-type 'alist
                                       :sequence-type 'list))
                 func-complete)))

(cl-defmethod kele--cache-start ((cache kele--kubeconfig-cache) &key bootstrap)
  "Start watching `kele-kubeconfig-path' for CACHE.

If BOOTSTRAP is non-nil, will perform an initial load of the
contents."
  (oset cache
        filewatch-id
        (file-notify-add-watch
         kele-kubeconfig-path
         '(change)
         (-partial #'kele--cache-update cache)))
  (when bootstrap
    (kele--cache-update cache)))

(defvar kele--context-proxy-ledger nil
  "An alist mapping contexts to their corresponding proxy processes.

Keys are context names.  Values are alists with the keys `proc',
`timer', and `port'.  If nil, there is no active proxy for that
context.

The values at each are as follows:

  - The value at `proc' is the kubectl proxy process;

  - `timer' is a timer object that terminates the proxy and
    cleans up the proxy process.  If nil, the proxy process will
    not be automatically cleaned up and it is user responsibility
    to do so;

  - `port' is the port that the proxy was opened on.")

(cl-defun kele--get-resource-types-for-context (context-name &key verb)
  "Retrieve the names of all resource types for CONTEXT-NAME.

If VERB provided, returned resource types will be restricted to
those that support the given verb."
  (->> (kele--get-resource-lists-for-context kele--global-discovery-cache
                                             (or context-name (kele-current-context-name)))
       (-filter (lambda (resource-list) (equal (alist-get 'kind resource-list) "APIResourceList")))
       (-map (lambda (list) (alist-get 'resources list)))
       (-flatten-n 1)
       (-filter (lambda (resource)
                  (if verb
                      (-contains-p (alist-get 'verbs resource)
                                   (if (stringp verb) verb (symbol-name verb)))
                    t)))
       (-map (lambda (resource) (alist-get 'name resource)))
       (-uniq)))

(defun kele-current-context-name ()
  "Get the current context name.

The value is kept up-to-date with any changes to the underlying
configuration, e.g. via `kubectl config'."
  (alist-get 'current-context (oref kele--global-kubeconfig-cache contents)))

(defun kele--default-namespace-for-context (context)
  "Get the defualt namespace for CONTEXT."
  (-if-let* (((&alist 'context (&alist 'namespace namespace))
              (-first (lambda (elem)
                        (string= (alist-get 'name elem) context))
                      (alist-get 'contexts (oref kele--global-kubeconfig-cache contents)))))
      namespace))

(defun kele-current-namespace ()
  "Get the current context's default namespace.

The value is kept up-to-date with any changes to the underlying
configuration, e.g. via `kubectl config'."
  (kele--default-namespace-for-context (kele-current-context-name)))

(defun kele-status-simple ()
  "Return a simple status string suitable for modeline display."
  (let ((status (if (not (or (kele-current-context-name) (kele-current-namespace)))
                    "--"
                  (concat (kele-current-context-name)
                          (if (kele-current-namespace)
                              (concat "(" (kele-current-namespace) ")")
                            "")))))
    (concat "k8s:" status)))

(defconst kele--awesome-tray-module '("kele" . (kele-status-simple nil)))

(defun kele-context-names ()
  "Get the names of all known contexts."
  (-map
   (lambda (elem) (alist-get 'name elem))
   (alist-get 'contexts (oref kele--global-kubeconfig-cache contents))))

(defun kele--context-cluster (context-name)
  "Get the cluster metadata for the context named CONTEXT-NAME."
  (-first (lambda (elem) (string= (alist-get 'name elem)
                                  (kele--context-cluster-name context-name)))
          (alist-get 'clusters (oref kele--global-kubeconfig-cache contents))))

(defun kele--context-cluster-name (context-name)
  "Get the name of the cluster of the context named CONTEXT-NAME."
  (if-let ((context (-first (lambda (elem) (string= (alist-get 'name elem) context-name))
                            (alist-get 'contexts (oref kele--global-kubeconfig-cache contents)))))
      (alist-get 'cluster (alist-get 'context context))
    (error "Could not find context of name %s" context-name)))

(defun kele--context-annotate (context-name)
  "Return annotation text for the context named CONTEXT-NAME."
  (let* ((context (-first (lambda (elem)
                            (string= (alist-get 'name elem) context-name))
                          (alist-get 'contexts (oref kele--global-kubeconfig-cache contents))))
         (cluster-name (or (alist-get 'cluster (alist-get 'context context)) ""))
         (cluster (-first (lambda (elem)
                            (string= (alist-get 'name elem) cluster-name))
                          (-concat (alist-get 'clusters (oref kele--global-kubeconfig-cache contents)) '())))
         (server (or (alist-get 'server (alist-get 'cluster cluster)) ""))
         (proxy-active-p (assoc (intern context-name) kele--context-proxy-ledger))
         (proxy-status (if proxy-active-p
                           (propertize "Proxy ON" 'face 'warning)
                         (propertize "Proxy OFF" 'face 'shadow))))
    (format " %s%s, %s, %s%s"
            (propertize "(" 'face 'completions-annotations)
            (propertize cluster-name 'face 'completions-annotations)
            (propertize server 'face 'completions-annotations)
            proxy-status
            (propertize ")" 'face 'completions-annotations))))

(cl-defun kele--resources-complete (str pred action &key cands category)
  "Complete input for selection of resources.

STR, PRED, and ACTION are as defined in completion functions.

CANDS is the collection of completion candidates.

CATEGORY is the category the candidates should be categorized
as."
  (if (eq action 'metadata)
      `(metadata (category . ,(or category 'kele-resource)))
    (complete-with-action action cands str pred)))

(defun kele-namespace-switch-for-context (context namespace)
  "Switch to NAMESPACE for CONTEXT."
  (interactive (let ((context (completing-read "Context: " #'kele--contexts-complete)))
                 (list context
                       (completing-read (format "Namespace (%s): " context)
                                        (-cut kele--resources-complete <> <> <>
                                              :cands (kele--get-namespaces
                                                      context)
                                              :category 'kele-namespace)))))
  (kele-kubectl-do "config" "set-context" context "--namespace" namespace))

(defun kele-namespace-switch-for-current-context (namespace)
  "Switch to NAMESPACE for the current context."
  (interactive
   (list
    (completing-read
     (format "Namespace (%s): " (kele-current-context-name))
     (-cut kele--resources-complete <> <> <>
           :cands (kele--get-namespaces (kele-current-context-name))
           :category 'kele-namespace))))
  (kele-namespace-switch-for-context (kele-current-context-name) namespace))

;; TODO
(defun kele--namespace-annotate (_namespace-name)
  "Return annotation text for the namespace named NAMESPACE-NAME."
  "")

(defun kele--contexts-complete (str pred action)
  "Complete input for selection of contexts.

STR, PRED, and ACTION are as defined in completion functions."
  (if (eq action 'metadata)
      '(metadata (annotation-function . kele--context-annotate)
                 (category . kele-context))
    (complete-with-action action (kele-context-names) str pred)))

(defun kele--contexts-read (prompt initial-input history)
  "Reader function for contexts.

PROMPT, INITIAL-INPUT, and HISTORY are all as defined in Info
node `(elisp)Programmed Completion'."
  (completing-read prompt #'kele--contexts-complete nil t initial-input history))

(defmacro kele--with-progress (msg &rest body)
  "Execute BODY with a progress reporter using MSG.

Returns the last evaluated value of BODY."
  (declare (indent defun))
  `(let ((prog (make-progress-reporter ,msg))
         (res (progn ,@body)))
    (progress-reporter-done prog)
    res))

(defun kele-context-switch (context)
  "Switch to CONTEXT."
  (interactive (list (completing-read "Context: " #'kele--contexts-complete)))
  (kele--with-progress (format "Switching to use context `%s'..." context)
    (kele-kubectl-do "config" "use-context" context)))

(defun kele-context-rename (old-name new-name)
  "Rename context named OLD-NAME to NEW-NAME."
  (interactive (list (completing-read "Context to rename: "
                                      #'kele--contexts-complete
                                      nil t nil nil (kele-current-context-name))
                     (read-from-minibuffer "Rename to: ")))
  ;; TODO: This needs to update `kele--context-proxy-ledger' as well.
  (kele-kubectl-do "config" "rename-context" old-name new-name))

(cl-defun kele-proxy-stop (context)
  "Clean up the proxy for CONTEXT."
  (interactive (list (completing-read "Stop proxy for context: " #'kele--contexts-complete)))
  (-let (((&alist 'proc proc 'timer timer) (alist-get (intern context) kele--context-proxy-ledger)))
    (kele--kill-process-quietly proc)
    (when timer (cancel-timer timer)))
  (setq kele--context-proxy-ledger (assoc-delete-all (intern context) kele--context-proxy-ledger)))

(cl-defun kele-proxy-start (context &key port (ephemeral t))
  "Start a proxy process for CONTEXT at PORT.

If EPHEMERAL is non-nil, the proxy process will be cleaned up
after a certain amount of time.

If PORT is nil, a random port will be chosen.

Returns the proxy process."
  (interactive (list (completing-read "Start proxy for context: " #'kele--contexts-complete)
                     :port nil
                     :ephemeral t))
  ;; TODO: Throw error if proxy already active for context
  (kele--with-progress (format "Starting proxy server process for `%s'..." context)
    (let* ((selected-port (or port (kele--random-port)))
           (key (intern context))
           (proc (kele--proxy-process context :port selected-port))
           (cleanup (when ephemeral
                      (run-with-timer kele-proxy-ttl nil #'kele-proxy-stop context)))
           ;; TODO: Define a struct for this
           (entry `((proc . ,proc)
                    (timer . ,cleanup)
                    (port . ,selected-port))))
      (add-to-list 'kele--context-proxy-ledger `(,key . ,entry))
      entry)))

(defun kele--proxy-enabled-p (context)
  "Return non-nil if proxy server process active for CONTEXT."
  (alist-get (intern context) kele--context-proxy-ledger))

(defun kele-proxy-toggle (context)
  "Start or stop proxy server process for CONTEXT."
  (interactive (list (completing-read
                      "Start/stop proxy for context: "
                      #'kele--contexts-complete)))
  (funcall
   (if (kele--proxy-enabled-p context) #'kele-proxy-stop #'kele-proxy-start)
   context))

(cl-defun kele--ensure-proxy (context)
  "Return a proxy process for CONTEXT, creating one if needed."
  (if-let* ((entry (alist-get (intern context) kele--context-proxy-ledger)))
      entry
    (kele-proxy-start context)))

(defvar kele--context-resources nil
  "An alist mapping contexts to their cached resources.

Values are: (RESOURCE-NAME . (list RESOURCE)).")

(defvar kele--context-namespaces nil
  "An alist mapping contexts to their constituent namespaces.

If value is nil, the namespaces need to be fetched directly.")

(defun kele--clear-namespaces-for-context (context)
  "Clear the stored namespaces for CONTEXT."
  (setq kele--context-namespaces
        (assoc-delete-all (intern context) kele--context-namespaces)))

(defun kele--get-namespaces (context)
  "Get namespaces for CONTEXT.

If not cached, will fetch and cache the namespaces."
  (if-let ((namespaces (alist-get (intern context) kele--context-namespaces)))
      namespaces
    (apply #'kele--cache-namespaces context
           (kele--fetch-resource-names nil "v1" "namespaces" :context context))))

(defun kele--get-cache-ttl-for-resource (resource)
  "Get the cache TTL for RESOURCE."
  (or (alist-get resource kele-resource-refresh-overrides)
      kele-resource-default-refresh-interval))

(defun kele--cache-namespaces (context &rest namespace-names)
  "Cache NAMESPACE-NAMES as the associated namespaces for CONTEXT.

The cache has a TTL as defined by
`kele-resource-refresh-overrides' and
`kele-resource-default-refresh-interval'.

Returns the passed-in list of namespaces."
  (add-to-list 'kele--context-namespaces `(,(intern context) . ,namespace-names))
  (run-with-timer
   (kele--get-cache-ttl-for-resource 'namespace)
   nil
   #'kele--clear-namespaces-for-context
   context)
  namespace-names)

(cl-defstruct (kele--resource-container
               (:constructor kele--resource-container-create)
               (:copier nil))
  "Container associating a Kubernetes RESOURCE with its CONTEXT and NAMESPACE.

RESOURCE is expected to be an alist representing the Kubernetes
object.

RETRIEVAL-TIME denotes the time at which RESOURCE was retrieved.
"
  resource
  context
  namespace
  kind
  retrieval-time)

(cl-defun kele--get-resource (kind name &key group version context namespace)
  "Get resource KIND by NAME.

KIND should be the plural form of the kind's name, e.g. \"pods\"
instead of \"pod.\"

If GROUP and VERSION are nil, the function will look up the
possible group-versions for the resource KIND. If there is more
than one group-version associated with the resource KIND, the
function will signal an error.

If GROUP is nil, look up KIND in the core API group.

If CONTEXT is nil, use the current context.

If NAMESPACE is nil and the resource KIND is namespaced, use the
default namespace of the given CONTEXT.

If NAMESPACE is provided for a non-namespaced resource KIND,
throws an error."
  (let* ((context (or context (kele-current-context-name)))
         (time (current-time-string))
         (group-versions
          (cond
           ((and group version) (list (format "%s/%s" group version)))
           ((and version (not group)) (list version))
           (t (kele--get-groupversions-for-type kele--global-discovery-cache
                                                kind
                                                :context context)))))

    (when (> (length group-versions) 1)
      (signal 'kele-ambiguous-groupversion-error group-versions))
    (when (and namespace (not (kele--resource-namespaced-p
                               kele--global-discovery-cache
                               (car group-versions)
                               kind
                               :context context)))
      (user-error "Namespace `%s' specified for un-namespaced resource `%s'; remove namespace and try again" namespace kind))

    (-let* ((gv (car group-versions))
            (namespace (and (kele--resource-namespaced-p
                             kele--global-discovery-cache
                             gv
                             kind
                             :context context)
                            (or namespace (kele--default-namespace-for-context context))))
            (url-gv (if (s-contains-p "/" gv)
                        (format "apis/%s" gv)
                      (format "api/%s" gv)))
            (url-res (format "%s/%s" kind name))
            (url-all (concat url-gv "/"
                             (if namespace (format "namespaces/%s/" namespace) "")
                             url-res))
            ((&alist 'port port) (kele--ensure-proxy context))
            (url (format "http://localhost:%s/%s" port url-all)))
      (condition-case err
          (kele--resource-container-create
           :resource (kele--retry (lambda () (plz 'get url :as #'json-read)))
           :context context
           :kind kind
           :namespace namespace
           :retrieval-time time)
        (error (signal 'kele-request-error (error-message-string err)))))))

(cl-defstruct (kele--resource-buffer-context
               (:constructor kele--resource-buffer-context-create)
               (:copier nil)
               (:include kele--resource-container))
  "Contextual metadata for a `kele-get-mode' buffer."
  filtered-paths)

(defvar kele--current-resource-buffer-context)

(defun kele--quit-and-kill (&optional window)
  "Quit WINDOW and kill its buffer."
  (interactive)
  (quit-window t window))

(defvar kele--get-mode-command-descriptions
  '((quit-window . "quit window")
    (kele--quit-and-kill . "quit window, killing buffer")
    (kele--refetch . "re-fetch the resource")))

(define-minor-mode kele-get-mode
  "Enable some Kele features in resource-viewing buffers.

Kele resource buffers are created when you run `kele-get'.  They
show the requested Kubernetes object manifest.

\\{kele-get-mode-map}"
  :group 'kele
  :interactive nil
  :lighter "Kele Get"
  :keymap `((,(kbd "q") . quit-window)
            (,(kbd "Q") . kele--quit-and-kill)
            (,(kbd "U") . kele--refetch))
  (read-only-mode 1))

(defun kele--refetch ()
  "Refetches the currently displayed resource."
  (interactive)
  (cl-assert kele-get-mode
             nil
             "`kele--refetch' is only meaningful in a `kele-get-mode' buffer; refusing to invoke")
  (-let* ((ctx kele--current-resource-buffer-context)
          ((&alist 'kind kind
                   'apiVersion apiVersion
                   'metadata (&alist 'name name
                                     'namespace namespace))
           (kele--resource-buffer-context-resource ctx))
          (context (kele--resource-buffer-context-context ctx)))
    (kele--with-progress (format "Re-fetching resource `%s/%s' (namespace: %s, context: %s)..."
                                 kind
                                 name
                                 namespace
                                 context)
      (kele--render-object
       (kele--get-resource (kele--resource-buffer-context-kind ctx)
                           name
                           :group (if (s-contains-p "/" apiVersion)
                                      (car (s-split "/" apiVersion))
                                    nil)
                           :version (if (s-contains-p "/" apiVersion)
                                        (cadr (s-split "/" apiVersion))
                                      apiVersion)
                           :namespace namespace
                           :context context)
       (current-buffer)))))

(defun kele--get-insert-header ()
  "Insert header into a `kele-get-mode' buffer."
  (let ((inhibit-read-only t))
    (save-excursion
      (goto-char (point-min))
      (when (boundp 'kele--current-resource-buffer-context)
        (insert (propertize (format "# Context: %s\n"
                                    (kele--resource-buffer-context-context
                                     kele--current-resource-buffer-context))
                            'font-lock-face 'font-lock-comment-face))
        (insert (propertize (format "# Retrieval time: %s\n"
                                    (kele--resource-buffer-context-retrieval-time
                                     kele--current-resource-buffer-context))
                            'font-lock-face 'font-lock-comment-face)))
      (when kele-get-show-instructions
        (insert "#\n")
        (insert "# Keybindings:\n")
        (pcase-dolist (`(,cmd . ,desc) kele--get-mode-command-descriptions)
          (insert (format (propertize "# %s %s\n"
                                      'font-lock-face 'font-lock-comment-face)
                          (s-pad-right
                           10
                           " "
                           (substitute-command-keys (format "\\[%s]" cmd)))
                          desc)))))))

(add-hook 'kele-get-mode-hook #'kele--get-insert-header t)

(defun kele--groupversion-string (group version)
  "Concatenate GROUP and VERSION into single group-version string."
  (if group (concat group "/" version) version))

(defun kele--groupversion-split (group-version)
  "Split a single GROUP-VERSION string.

Returns a list where the car is the group and the cadr is the version.

Nil value for group denotes the core API."
  (let ((split (s-split "/" group-version)))
    (if (length= split 1) (list nil (car split)) split)))

;; TODO (#72): Allow for injecting the proxy dependency.
;; This would allow for consumers to create their own proxy, e.g. to start it
;; async while accepting user input, and defer its use to here.
;;
;; :proxy value should be assumed to be either a proxy container struct or a
;; future that's expected to return one.
(cl-defun kele--fetch-resource-names (group version kind &key namespace context)
  "Fetch names of resources belonging to GROUP, VERSION, and KIND.

If NAMESPACE is provided, return only resources belonging to that namespace.  If
NAMESPACE is provided for non-namespaced KIND, throws an error.

If CONTEXT is not provided, use the current context."
  (when (and namespace
             (not (kele--resource-namespaced-p
                   kele--global-discovery-cache
                   (kele--groupversion-string group version)
                   kind)))
    (signal 'user-error '()))

  (-if-let* (((&alist 'port port) (kele--ensure-proxy
                                   (or context (kele-current-context-name))))
             (url (format "http://localhost:%s/%s/%s"
                          port
                          (if group
                              (format "apis/%s/%s" group version)
                            (format "api/%s" version))
                          kind))
             (data (kele--retry (lambda () (plz 'get url :as #'json-read))))
             ((&alist 'items items) data))
      (->> (append items '())
           (-filter (lambda (item)
                      (if (not namespace) t
                        (let-alist item
                          (equal .metadata.namespace namespace)))))
           (-map (lambda (item)
                   (let-alist item
                     .metadata.name))))
    (signal 'error (format "Failed to fetch %s/%s/%s" group version kind))))

(cl-defun kele-get (kind name &key group version context namespace)
  "Get resource KIND by NAME and display it in a buffer.

KIND should be the plural form of the kind's name, e.g. \"pods\"
instead of \"pod.\"

If GROUP and VERSION are nil, the function will look up the
possible group-versions for the resource KIND. If there is more
than one group-version associated with the resource KIND, the
function will signal an error.

If GROUP is nil, look up KIND in the core API group.

If CONTEXT is nil, use the current context.

If NAMESPACE is nil and the resource KIND is namespaced, use the
default namespace of the given CONTEXT.

If NAMESPACE is provided for a non-namespaced resource KIND,
throws an error."
  ;; TODO (#72): Start proxy server asynchronously here; await on it right when it's
  ;; needed
  (interactive (let* ((ctx (kele-current-context-name))
                      (kind (completing-read
                             "Kind: "
                             (kele--get-resource-types-for-context ctx :verb 'get)))
                      (gvs (kele--get-groupversions-for-type
                            kele--global-discovery-cache
                            kind
                            :context ctx))
                      (gv (if (= (length gvs) 1)
                              (car gvs)
                            (completing-read (format "Desired group-version of `%s': "
                                                     kind)
                                             gvs)))
                      (group (when (s-contains-p "/" gv) (car (s-split "/"
                                                                       gv))))
                      (version (if (s-contains-p "/" gv) (cadr (s-split "/" gv))
                                 gv))
                      (ns (if (not (kele--resource-namespaced-p
                                    kele--global-discovery-cache
                                    gv
                                    kind
                                    :context ctx))
                              nil
                            (completing-read (format "Namespace to get `%s/%s' from: "
                                                     gv
                                                     kind)
                                             (kele--get-namespaces ctx)))))
                 (list kind
                       (completing-read
                        "Name: "
                        (-cut kele--resources-complete <> <> <>
                              :cands (kele--fetch-resource-names group version kind :namespace ns :context ctx)))
                       :group group
                       :version version
                       :context ctx
                       :namespace ns)))
  (kele--render-object (kele--get-resource kind name
                                           :group group
                                           :version version
                                           :namespace namespace
                                           :context context)))

(cl-defun kele--render-object (object &optional buffer)
  "Render OBJECT in a buffer as YAML.

Filters out fields according to `kele-filtered-fields'.

If BUFFER is provided, renders into it.  Otherwise, a new buffer
will be created.

OBJECT is either an alist representing a Kubernetes object, or a
`kele--resource-container'.  If the latter, buffer will have
context and namespace in its name."
  (cl-assert (and object (if (kele--resource-container-p object)
                             (kele--resource-container-resource object)
                           t)))
  (let* ((buf-name (concat " *kele: "
                           (if (kele--resource-container-p object)
                               (concat
                                (kele--resource-container-context object)
                                (and (kele--resource-container-namespace object)
                                     (format "(%s)"
                                             (kele--resource-container-namespace
                                              object)))
                                ": "))
                           (let-alist (if (kele--resource-container-p object)
                                          (kele--resource-container-resource object)
                                        object)
                             (format "%s/%s" .kind .metadata.name))
                           "*"))
         (buf (or buffer (get-buffer-create buf-name)))
         (obj (if (kele--resource-container-p object)
                  (kele--resource-container-resource object)
                object))
         (filtered-obj (-reduce-from (lambda (o keys)
                                       (apply #'kele--prune o keys))
                                     obj
                                     kele-filtered-fields)))
    (with-current-buffer buf
      (let ((inhibit-read-only t))
        (erase-buffer)
        (insert (yaml-encode filtered-obj))
        (whitespace-cleanup)
        (goto-char (point-min)))

      (if (featurep 'yaml-mode) (yaml-mode)
        (message "[kele] For syntax highlighting, install `yaml-mode'."))

      (when (kele--resource-container-p object)
        (setq-local kele--current-resource-buffer-context
                    (kele--resource-buffer-context-create
                     :context (kele--resource-container-context object)
                     :kind (kele--resource-container-kind object)
                     :retrieval-time (kele--resource-container-retrieval-time object)
                     :resource (kele--resource-container-resource object)
                     :namespace (kele--resource-container-namespace object)))
        (put 'kele--current-resource-buffer-context 'permanent-local t))

      (kele-get-mode 1))
    (select-window (display-buffer buf))))

(defun kele--prune (alist &rest keys)
  "Delete the sub-tree of ALIST corresponding to KEYS."
  (let ((prev)
        (curr alist))
    (dolist (key keys)
      (setq prev curr)
      (setq curr (if-let ((list-p (listp curr))
                          (res (assq key curr)))
                     (cdr res)
                   nil)))
    (when curr
      (assq-delete-all (car (last keys)) prev))
    alist))

(defvar kele--context-keymap nil
  "Keymap for actions on Kubernetes contexts.

Only populated if Embark is installed.")

(defvar kele--namespace-keymap nil
  "Keymap for actions on Kubernetes namespaces.

Only populated if Embark is installed.")

(defconst kele--embark-keymap-entries '((kele-context . kele--context-keymap)
                                        (kele-namespace . kele--namespace-keymap)))

(defun kele--setup-embark-maybe ()
  "Optionally set up Embark integration."
  (when (featurep 'embark)
    (with-suppressed-warnings ((free-vars embark-keymap-alist embark-general-map))
      (setq kele--context-keymap (let ((map (make-sparse-keymap)))
                                   (define-key map "s" #'kele-context-switch)
                                   (define-key map "r" #'kele-context-rename)
                                   (define-key map "p" #'kele-proxy-toggle)
                                   (define-key map "n" #'kele-namespace-switch-for-context)
                                   (make-composed-keymap map embark-general-map)))
      (setq kele--namespace-keymap (let ((map (make-sparse-keymap)))
                                     (define-key map "s" #'kele-namespace-switch-for-current-context)
                                     (make-composed-keymap map embark-general-map)))
      (dolist (entry kele--embark-keymap-entries)
        (add-to-list 'embark-keymap-alist entry)))))

(defun kele--teardown-embark-maybe ()
  "Optionally tear down Embark integration."
  (when (featurep 'embark)
    (with-suppressed-warnings ((free-vars embark-keymap-alist))
      (dolist (entry kele--embark-keymap-entries)
        (delete entry embark-keymap-alist)))))

(defun kele--enable ()
  "Enables Kele functionality."
  ;; FIXME: Update the watcher when `kele-kubeconfig-path' changes.
  (kele--cache-start kele--global-kubeconfig-cache :bootstrap t)
  ;; FIXME: Update the watcher when `kele-cache-dir' changes.
  (kele--cache-start kele--global-discovery-cache :bootstrap t)

  (kele--setup-embark-maybe)
  (if (featurep 'awesome-tray)
      (with-suppressed-warnings ((free-vars awesome-tray-module-alist))
        (add-to-list 'awesome-tray-module-alist kele--awesome-tray-module))))

(defun kele--disable ()
  "Disable Kele functionality."
  (kele--cache-stop kele--global-kubeconfig-cache)
  (kele--cache-stop kele--global-discovery-cache)
  (kele--teardown-embark-maybe)
  (if (featurep 'awesome-tray)
      (with-suppressed-warnings ((free-vars awesome-tray-module-alist))
        (delete kele--awesome-tray-module awesome-tray-module-alist))))

(defvar kele-mode-map (make-sparse-keymap)
  "Keymap for Kele mode.")

(defvar kele-command-map
  (let ((map (make-sparse-keymap)))
    (define-key map (kbd "c") #'kele-context)
    (define-key map (kbd "?") #'kele-dispatch)
    map)
  "Keymap for Kele commands.")

;;;###autoload
(define-minor-mode kele-mode
  "Minor mode to enable listening on Kubernetes configs."
  :global t
  :keymap kele-mode-map
  :group 'kele
  :lighter nil
  (if (not kele-mode)
      (kele--disable)
    (kele--enable)))

<<<<<<< HEAD
(defun kele--namespace-read (prompt initial-input history)
  "Read a namespace value using PROMPT, INITIAL-INPUT, and HISTORY.

Assumes that the current Transient prefix's :scope is an alist w/ `context' key."
  ;; FIXME: Make this resilient to the prefix's scope not having a context
  ;; value.  If not present (or the scope is not an alist or the scope is not
  ;; defined), default to current context.
  (if-let ((context (alist-get 'context (oref transient--prefix scope))))
      (completing-read
       prompt
       (-cut kele--resources-complete <> <> <>
             :cands (kele--get-namespaces
                     (alist-get 'context (oref transient--prefix scope)))
             :category 'kele-namespace)
       nil t initial-input history)
    (error "Unexpected nil context in `%s'" (oref transient--prefix command))))

=======
>>>>>>> 1cf8fdc1
(defclass kele--transient-scope-mutator (transient-option)
  ((fn
    :initarg :fn
    :initform (lambda (_scope _val) nil)
    :type function
    :documentation
    "The logic for updating the prefix's scope on each new value
assignment.

Defaults to a no-op."))
  "A Transient suffix that also modifies the associated prefix's
scope.")

<<<<<<< HEAD
(cl-defmethod transient-infix-set ((obj kele--transient-scope-mutator) value)
  "Set the infix VALUE while modifyiing the current prefix's scope.
=======
(cl-defmethod transient-infix-set ((obj kele--transient-scope-mutator) new-value)
  "Set the infix VALUE while modifying the current prefix's scope.
>>>>>>> 1cf8fdc1

Uses OBJ's `scope-key' field as the key for the current prefix's
scope.

Assumes that the prefix's scope is an alist.  Assumes that the
key is already present in the alist."
<<<<<<< HEAD
  (oset obj value value)
  (funcall (oref obj fn) (oref transient--prefix scope) value))

(transient-define-infix kele--namespace-infix ()
  "Select a namespace to work with.

Defaults to the default namespace for the currently active
context as set in `kele-kubeconfig-path'."
  :prompt "Namespace: "
  :description "namespace"
  :key "=n"
  :argument "--namespace="
  :class 'transient-option
  :reader 'kele--namespace-read
  :always-read t
  :if
  (lambda ()
    (-let (((&alist 'group-version gv 'kind kind)
            (oref transient--prefix scope)))
      (kele--resource-namespaced-p kele--global-discovery-cache gv kind)))
  :init-value (lambda (obj)
                (oset obj value
                      (kele--default-namespace-for-context
                       (alist-get 'context (oref transient--prefix scope))))))

(transient-define-infix kele--context-infix ()
  "Select a Kubernetes context to execute a given command in.

Defaults to the currently active context as set in
`kele-kubeconfig-path'."
  :class 'kele--transient-scope-mutator
  :fn (lambda (scope value)
        (setf (cdr (assoc 'context scope)) value))
  :prompt "Context: "
  :description "context"
  :key "=c"
  :argument "--context="
  :always-read t
  :reader 'kele--contexts-read
  :init-value (lambda (obj)
                (oset obj value (kele-current-context-name))))

(transient-define-prefix kele-resource (group-version kind)
  ["Arguments"
   (kele--context-infix)
   ;; FIXME: Reset namespace if context changes
   (kele--namespace-infix)]

  ["Actions"
   ("g"
    :command
    (lambda ()
      (interactive)
      (-let* (((&alist 'group-version gv 'kind kind) (oref transient-current-prefix scope))
              ((group version) (kele--groupversion-split gv))
              (args (transient-args transient-current-command))
              (namespace (transient-arg-value "--namespace=" args))
              (context (transient-arg-value "--context=" args))
              (cands (kele--fetch-resource-names group version kind
                                                 :namespace namespace
                                                 :context context))
              (name (completing-read "Name: " (-cut kele--resources-complete <> <> <> :cands cands))))
        (kele-get kind name
                  :group group
                  :version version
                  :namespace namespace
                  :context context)))
    :description
    (lambda ()
      (format "Get a single %s"
              (propertize (alist-get 'kind (oref transient--prefix scope)) 'face 'warning))))]
  (interactive (let* ((context (kele-current-context-name))
                      (kind (completing-read
                             "Choose a kind to work with: "
                             (kele--get-resource-types-for-context
                              context)))
                      (gvs (kele--get-groupversions-for-type
                            kele--global-discovery-cache
                            kind
                            :context context))
                      (gv (if (= (length gvs) 1)
                              (car gvs)
                            (completing-read (format "Desired group-version of `%s': "
                                                     kind)
                                             gvs))))
                 (list gv kind)))
  (transient-setup 'kele-resource nil nil :scope `((group-version . ,group-version)
                                                   (kind . ,kind)
                                                   ;; FIXME: refine
                                                   ;; `kele--transient-scope-modifier'
                                                   ;; to not require the key to
                                                   ;; be present in the scope
                                                   ;; alist in the first place
                                                   (context . ,(kele-current-context-name)))))
=======
  (oset obj value new-value)
  (funcall (oref obj fn) (oref transient--prefix scope) new-value))
>>>>>>> 1cf8fdc1

(transient-define-prefix kele-dispatch ()
  "Work with Kubernetes clusters and configs."
  ["Work with..."
   ("c" "Contexts" kele-context)
   ("r" "Resources" kele-resource)])

(transient-define-prefix kele-context (context)
  "Work with a Kubernetes CONTEXT."
  [:description
   "Contexts"
   ("s" kele-context-switch
    :description (lambda ()
                   (format "Switch from %s to..."
                           (propertize (oref transient--prefix scope) 'face 'warning))))
   ("r" kele-context-rename :description "Rename")
   ("n" kele-namespace-switch-for-current-context
    :description (lambda () (format "Change default namespace of %s to..."
                                    (propertize (oref transient--prefix scope)
                                                'face 'warning))))]
  (interactive (list (kele-current-context-name)))
  (transient-setup 'kele-context nil nil :scope context))

(provide 'kele)

;;; kele.el ends here<|MERGE_RESOLUTION|>--- conflicted
+++ resolved
@@ -1123,7 +1123,6 @@
       (kele--disable)
     (kele--enable)))
 
-<<<<<<< HEAD
 (defun kele--namespace-read (prompt initial-input history)
   "Read a namespace value using PROMPT, INITIAL-INPUT, and HISTORY.
 
@@ -1141,8 +1140,6 @@
        nil t initial-input history)
     (error "Unexpected nil context in `%s'" (oref transient--prefix command))))
 
-=======
->>>>>>> 1cf8fdc1
 (defclass kele--transient-scope-mutator (transient-option)
   ((fn
     :initarg :fn
@@ -1156,22 +1153,16 @@
   "A Transient suffix that also modifies the associated prefix's
 scope.")
 
-<<<<<<< HEAD
-(cl-defmethod transient-infix-set ((obj kele--transient-scope-mutator) value)
-  "Set the infix VALUE while modifyiing the current prefix's scope.
-=======
 (cl-defmethod transient-infix-set ((obj kele--transient-scope-mutator) new-value)
   "Set the infix VALUE while modifying the current prefix's scope.
->>>>>>> 1cf8fdc1
 
 Uses OBJ's `scope-key' field as the key for the current prefix's
 scope.
 
 Assumes that the prefix's scope is an alist.  Assumes that the
 key is already present in the alist."
-<<<<<<< HEAD
-  (oset obj value value)
-  (funcall (oref obj fn) (oref transient--prefix scope) value))
+  (oset obj value new-value)
+  (funcall (oref obj fn) (oref transient--prefix scope) new-value))
 
 (transient-define-infix kele--namespace-infix ()
   "Select a namespace to work with.
@@ -1264,10 +1255,6 @@
                                                    ;; be present in the scope
                                                    ;; alist in the first place
                                                    (context . ,(kele-current-context-name)))))
-=======
-  (oset obj value new-value)
-  (funcall (oref obj fn) (oref transient--prefix scope) new-value))
->>>>>>> 1cf8fdc1
 
 (transient-define-prefix kele-dispatch ()
   "Work with Kubernetes clusters and configs."
